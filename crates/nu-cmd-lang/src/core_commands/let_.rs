--- conflicted
+++ resolved
@@ -61,14 +61,13 @@
             .expect("internal error: missing right hand side");
 
         let block = engine_state.get_block(block_id);
-<<<<<<< HEAD
         let pipeline_data = eval_block(
             engine_state,
             stack,
             block,
             input,
-            call.redirect_stdout,
-            call.redirect_stderr,
+            true,
+            false,
         )?;
         stack.add_var(
             var_id,
@@ -78,10 +77,6 @@
             ),
             None, //todo: get metadata if rhs is just a var
         );
-=======
-        let pipeline_data = eval_block(engine_state, stack, block, input, true, false)?;
-        stack.add_var(var_id, pipeline_data.into_value(call.head));
->>>>>>> 3a04bd91
         Ok(PipelineData::empty())
     }
 

--- conflicted
+++ resolved
@@ -1875,26 +1875,12 @@
 
     /// Note: Only use this for test data, *not* live data, as it will point into unknown source
     /// when used in errors.
-<<<<<<< HEAD
-    pub fn test_duration(val: i64) -> Value {
-        Value::Duration {
-            val,
-            span: Span::test_data(),
-        }
-=======
     pub fn test_date(val: DateTime<FixedOffset>) -> Value {
         Value::date(val, Span::test_data())
->>>>>>> 75180d07
     }
 
     /// Note: Only use this for test data, *not* live data, as it will point into unknown source
     /// when used in errors.
-<<<<<<< HEAD
-    pub fn test_nothing() -> Value {
-        Value::Nothing {
-            span: Span::test_data(),
-        }
-=======
     pub fn test_range(val: Range) -> Value {
         Value::range(val, Span::test_data())
     }
@@ -1903,7 +1889,6 @@
     /// when used in errors.
     pub fn test_string(val: impl Into<String>) -> Value {
         Value::string(val, Span::test_data())
->>>>>>> 75180d07
     }
 
     /// Note: Only use this for test data, *not* live data, as it will point into unknown source

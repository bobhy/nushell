--- conflicted
+++ resolved
@@ -54,17 +54,10 @@
                         } => {
                             let origin = stack.get_var_with_origin(*var_id, *span)?;
 
-<<<<<<< HEAD
                             //todo: coerce value by following variable reference till value is no longer a variable
 
-                            Ok(build_metadata_record(&origin, &input.metadata(), head)
+                            Ok(build_metadata_record(&origin, &input.metadata().as_deref(), head)
                                 .into_pipeline_data())
-=======
-                            Ok(
-                                build_metadata_record(&origin, input.metadata().as_deref(), head)
-                                    .into_pipeline_data(),
-                            )
->>>>>>> 3a04bd91
                         }
                         _ => {
                             let val: Value = call.req(engine_state, stack, 0)?;

[package]
authors = ["The Nushell Project Developers"]
description = "The foundation tools to build Nushell commands."
edition = "2021"
license = "MIT"
name = "nu-cmd-base"
repository = "https://github.com/nushell/nushell/tree/main/crates/nu-cmd-base"
version = "0.86.0"

# See more keys and their definitions at https://doc.rust-lang.org/cargo/reference/manifest.html

[dependencies]
<<<<<<< HEAD
nu-engine = { path = "../nu-engine", version = "0.85.1" }
nu-glob = { path = "../nu-glob", version = "0.85.1" }
nu-parser = { path = "../nu-parser", version = "0.85.1" }
nu-path = { path = "../nu-path", version = "0.85.1" }
nu-protocol = { version = "0.85.1", path = "../nu-protocol" }
nu-utils = { path = "../nu-utils", version = "0.85.1" }
=======
nu-engine = { path = "../nu-engine", version = "0.86.0" }
nu-parser = { path = "../nu-parser", version = "0.86.0" }
nu-path = { path = "../nu-path", version = "0.86.0" }
nu-protocol = { version = "0.86.0", path = "../nu-protocol" }
>>>>>>> 5d8763ed
indexmap = { version = "2.0" }
miette = "5.10.0"

[dev-dependencies]
nu-test-support = { version = "0.85.1", path = "../nu-test-support" }
rstest = "0.18.2"<|MERGE_RESOLUTION|>--- conflicted
+++ resolved
@@ -10,22 +10,15 @@
 # See more keys and their definitions at https://doc.rust-lang.org/cargo/reference/manifest.html
 
 [dependencies]
-<<<<<<< HEAD
-nu-engine = { path = "../nu-engine", version = "0.85.1" }
-nu-glob = { path = "../nu-glob", version = "0.85.1" }
-nu-parser = { path = "../nu-parser", version = "0.85.1" }
-nu-path = { path = "../nu-path", version = "0.85.1" }
-nu-protocol = { version = "0.85.1", path = "../nu-protocol" }
-nu-utils = { path = "../nu-utils", version = "0.85.1" }
-=======
 nu-engine = { path = "../nu-engine", version = "0.86.0" }
+nu-glob = { path = "../nu-glob", version = "0.86.0" }
 nu-parser = { path = "../nu-parser", version = "0.86.0" }
 nu-path = { path = "../nu-path", version = "0.86.0" }
 nu-protocol = { version = "0.86.0", path = "../nu-protocol" }
->>>>>>> 5d8763ed
+nu-utils = { path = "../nu-utils", version = "0.86.0" }
 indexmap = { version = "2.0" }
 miette = "5.10.0"
 
 [dev-dependencies]
-nu-test-support = { version = "0.85.1", path = "../nu-test-support" }
+nu-test-support = { version = "0.86.0", path = "../nu-test-support" }
 rstest = "0.18.2"